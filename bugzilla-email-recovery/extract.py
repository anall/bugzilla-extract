#!/usr/bin/env python
import sys
import mailbox
import os
import sqlite3
import re
import datetime
import hashlib

url_regex = re.compile(r"http")
whitespace_regex = re.compile(r"^\s*$")
bugzilla_change_table_regex = re.compile(r".* <.*> changed:$")
bugzilla_summary_header_regex = re.compile("\s+Summary:")
horizontal_line_regex = re.compile(r"-------------------")
comment_header_regex = re.compile(r"--- Comment #(\d+) from .+? ---$")
footer_regex = re.compile(r"^--\s*$")
split_regex = re.compile(r"\r?\n")


def parse_body(body):
    lines = split_regex.split(body)

    STATE_BEGIN = 1
    STATE_BETWEEN_SECTIONS = 2
    STATE_BUGZILLA_CHANGE_TABLE_HEADER = 3
    STATE_BUGZILLA_CHANGE_TABLE_ROW = 4
    STATE_BUGZILLA_COMMENT = 5
    STATE_BUGZILLA_SUMMARY_HEADER = 6

    state = STATE_BEGIN
    output = []
    comment_id = 0
    is_security = False
    for line in lines:
        if footer_regex.match(line):
            break

        output.append(line)

        # we ignore everything before a line that starts with the bugzilla bug URL
        if state == STATE_BEGIN:
            if url_regex.match(line):
                state = STATE_BETWEEN_SECTIONS
                continue

        if state == STATE_BETWEEN_SECTIONS:
            if whitespace_regex.match(line):
                # ignore
                continue
            elif bugzilla_change_table_regex.match(line):
                state = STATE_BUGZILLA_CHANGE_TABLE_HEADER
                continue
            elif bugzilla_summary_header_regex.match(line):
                state = STATE_BUGZILLA_SUMMARY_HEADER
            else:
                match = comment_header_regex.match(line)
                if match:
                    state = STATE_BUGZILLA_COMMENT
                    comment_id = match.group(1)

        if state == STATE_BUGZILLA_CHANGE_TABLE_HEADER:
            if horizontal_line_regex.match(line):
                state = STATE_BUGZILLA_CHANGE_TABLE_ROW
            continue

        if state == STATE_BUGZILLA_SUMMARY_HEADER:
            if whitespace_regex.match(line):
                state = STATE_BETWEEN_SECTIONS

            # some values can be split across multiple lines. We ignore that for now
            if ":" in line:
                (key, value) = [x.strip() for x in line.split(":", 1)]

                if key == "Group" and value == "Security Issue":
                    is_security = True
            continue

        if state == STATE_BUGZILLA_CHANGE_TABLE_ROW:
            if whitespace_regex.match(line):
                state = STATE_BETWEEN_SECTIONS
                continue
            else:
                # if we want to detect anything further about bug state, we can do this here
                # note: it looks like old emails have the changed table
                # emails from 2012 onward have an additional set of information
                (key, removed, added) = [x.strip() for x in line.split("|", 2)]
                if key == "Group" and added == "Security Issue":
                    is_security = True

                continue
                pass

        if state == STATE_BUGZILLA_COMMENT:
            pass

<<<<<<< HEAD
    return {"body": "\n".join(output), "comment_id": comment_id}
=======
        if footer_regex.match(line):
            break

    return {"body": "\n".join(output), "comment_id": comment_id, "is_security": is_security}
>>>>>>> 7e8226d9


def read_file(filename, conn):
    interesting_messages = {
        "newchanged": True,
        "changed": True,
        "new": True,
        "request": False,    # patch/attachment flags

        "admin": False,
        "whine": False,
        None: False      # delivery status failures; not notifications
    }

    cursor = conn.cursor()
    subject_regex = re.compile(r"\[Bug (?P<bug_id>\d+)\] (?:New: )?(?P<subject>.+?)(?: : \[Attachment (?P<attach_id>\d+)\] .+)?$")
    # strip off the timezone, because python datetime doesn't support tz
    date_regex = re.compile(r" [+-]\d{4}$")

    mbox = mailbox.mbox(filename)
    sys.stderr.write("Processing %s\n" % filename)
    for (counter, message) in enumerate(mbox):

        message_type = message["X-Bugzilla-Type"]
        if interesting_messages[message_type]:
            subject_line = message["subject"].replace("\r\n", "").replace("\n", "")
            match = subject_regex.search(subject_line)

            if not match:
                print "Missed a match of the subject regex: %s" % subject_line
                continue
            matched_subject = match.groupdict()
            interesting_attributes = "Product Component Severity Priority Status Assigned-To".split()

            date_cleaned_text = date_regex.sub("", message["Date"])
            date_received = datetime.datetime.strptime(date_cleaned_text, "%a, %d %b %Y %H:%M:%S")

<<<<<<< HEAD
            cursor.execute("SELECT last_update,status from buginfo where bug_id = ?", (matched_subject["bug_id"], ))

            (last_updated,status) = cursor.fetchone() or (None,None)
=======
            # parse additional information from the comment body
            for part in message.walk():
                content_type = part.get_content_type()
                if content_type == "text/plain":
                    parsed = parse_body(part.get_payload())
                    add_comment_args = (matched_subject["bug_id"], parsed["comment_id"],
                                        message["X-Bugzilla-Who"], parsed["body"],
                                        date_received, hashlib.md5(parsed["body"]).hexdigest())
                    cursor.execute("INSERT OR IGNORE INTO comments VALUES (?,?,?,?,?,?)", add_comment_args)
                    is_security = parsed["is_security"]
                else:
                    # multipart/alternative, text/html
                    # but we assume that content is available in text/plain so we ignore these
                    #print "Got a message part of content type %s; not handling (%s: %s)" \
                    #    % (content_type, filename, subject_line)
                    continue

            cursor.execute("SELECT last_update from buginfo where bug_id = ?", (matched_subject["bug_id"], ))
            last_updated = cursor.fetchone()
>>>>>>> 7e8226d9

            # we have an existing bug
            if last_updated or status == None:
                # bug that needs updating, and we have the data ( not 'request' type )
                if last_updated < date_received.isoformat(" ") and message_type != "request":
                    update_bug_args = [matched_subject["subject"]]
                    update_bug_args.extend([(message["X-Bugzilla-" + x]) for x in interesting_attributes])
                    update_bug_args.append(date_received)
                    update_bug_args.append(matched_subject["bug_id"])

                    sql = ["UPDATE buginfo SET subject=?, product=?, component=?, severity=?,",
                           "priority=?, status=?, assigned=?, last_update=?"]
                    if is_security:
                        sql.append(", is_security='Y'")
                    sql.append("WHERE bug_id = ?")

                    cursor.execute(" ".join(sql), update_bug_args)
                # bug that exists, but we have newer information (possibly merged from two data sources): ignore
                else:
                    pass
            else:
                add_bug_args = [
                    matched_subject["bug_id"],
                    matched_subject["subject"],
                ]
                add_bug_args.extend([(message["X-Bugzilla-" + x]) for x in interesting_attributes])
                if is_security:
                    add_bug_args.append("Y")
                else:
                    add_bug_args.append("N")
                add_bug_args.append(date_received)

<<<<<<< HEAD
                cursor.execute("INSERT INTO buginfo VALUES (?,?,?,?,?,?,?,?,?)", add_bug_args)

            for part in message.walk():
                content_type = part.get_content_type()
                if content_type == "text/plain":
                    try:
                        body = part.get_payload(decode=True)
                        charset = part.get_charset()
                        #if charset:
                        body = body.decode("utf-8")
                    except UnicodeDecodeError as e:
                        print "Got bad encoded content, treating as text (%s: %s)" \
                            % (filename, subject_line)
                        body = part.get_payload()

                    parsed = parse_body(body)

                    if parsed is None:
                        # print "Not a bugzilla comment; not handling (%s: %s)" \
                        #    % (filename, subject_line)
                        pass
                    else:
                        digest_source = parsed["body"]
                        # Do not use actual comment body if we've got a comment id
                        if parsed["comment_id"] != 0:
                            digest_source = "___special_bug_%s_comment_%s" % ( matched_subject["bug_id"], parsed["comment_id"] )
                        add_comment_args = (matched_subject["bug_id"], parsed["comment_id"],
                                            message["X-Bugzilla-Who"], parsed["body"],
                                            date_received, hashlib.md5(digest_source.encode('utf-8')).hexdigest())
                        cursor.execute("INSERT OR IGNORE INTO comments VALUES (?,?,?,?,?,?)", add_comment_args)
                else:
                    # multipart/alternative, text/html
                    # but we assume that content is available in text/plain so we ignore these
                    #print "Got a message part of content type %s; not handling (%s: %s)" \
                    #    % (content_type, filename, subject_line)
                    continue
=======
                cursor.execute("INSERT INTO buginfo VALUES (?,?,?,?,?,?,?,?,?,?)", add_bug_args)
>>>>>>> 7e8226d9

        if counter % 100 == 0:
            conn.commit()
            sys.stderr.write(" ...%d\r" % counter)

    conn.commit()
    sys.stderr.write(" ...%d\n" % counter)


def get_connection():
    return sqlite3.connect("data.db")

if __name__ == "__main__":
    def print_usage():
        print "Usage: python extract.py mbox|directory"

    def print_db_setup():
        print "Create an sqlite database first:"
        print "sqlite3 data.db < ../create.sql"

    if len(sys.argv) != 2:
        print_usage()
        sys.exit(1)

    user_input = sys.argv[1]

    try:
        if os.path.isdir(user_input):
            connection = get_connection()
            for filename in os.listdir(user_input):
                read_file(user_input + "/" + filename, connection)
        elif os.path.isfile(user_input):
            read_file(user_input, get_connection())
    except sqlite3.OperationalError, e:
        print e
        print_db_setup()
        sys.exit(1)<|MERGE_RESOLUTION|>--- conflicted
+++ resolved
@@ -93,15 +93,7 @@
         if state == STATE_BUGZILLA_COMMENT:
             pass
 
-<<<<<<< HEAD
-    return {"body": "\n".join(output), "comment_id": comment_id}
-=======
-        if footer_regex.match(line):
-            break
-
     return {"body": "\n".join(output), "comment_id": comment_id, "is_security": is_security}
->>>>>>> 7e8226d9
-
 
 def read_file(filename, conn):
     interesting_messages = {
@@ -138,21 +130,35 @@
             date_cleaned_text = date_regex.sub("", message["Date"])
             date_received = datetime.datetime.strptime(date_cleaned_text, "%a, %d %b %Y %H:%M:%S")
 
-<<<<<<< HEAD
-            cursor.execute("SELECT last_update,status from buginfo where bug_id = ?", (matched_subject["bug_id"], ))
-
-            (last_updated,status) = cursor.fetchone() or (None,None)
-=======
-            # parse additional information from the comment body
             for part in message.walk():
                 content_type = part.get_content_type()
                 if content_type == "text/plain":
-                    parsed = parse_body(part.get_payload())
-                    add_comment_args = (matched_subject["bug_id"], parsed["comment_id"],
-                                        message["X-Bugzilla-Who"], parsed["body"],
-                                        date_received, hashlib.md5(parsed["body"]).hexdigest())
-                    cursor.execute("INSERT OR IGNORE INTO comments VALUES (?,?,?,?,?,?)", add_comment_args)
-                    is_security = parsed["is_security"]
+                    try:
+                        body = part.get_payload(decode=True)
+                        charset = part.get_charset()
+                        #if charset:
+                        body = body.decode("utf-8")
+                    except UnicodeDecodeError as e:
+                        print "Got bad encoded content, treating as text (%s: %s)" \
+                            % (filename, subject_line)
+                        body = part.get_payload()
+
+                    parsed = parse_body(body)
+
+                    if parsed is None:
+                        # print "Not a bugzilla comment; not handling (%s: %s)" \
+                        #    % (filename, subject_line)
+                        pass
+                    else:
+                        digest_source = parsed["body"]
+                        # Do not use actual comment body if we've got a comment id
+                        if parsed["comment_id"] != 0:
+                            digest_source = "___special_bug_%s_comment_%s" % ( matched_subject["bug_id"], parsed["comment_id"] )
+                        add_comment_args = (matched_subject["bug_id"], parsed["comment_id"],
+                                            message["X-Bugzilla-Who"], parsed["body"],
+                                            date_received, hashlib.md5(digest_source.encode('utf-8')).hexdigest())
+                        cursor.execute("INSERT OR IGNORE INTO comments VALUES (?,?,?,?,?,?)", add_comment_args)
+                        is_security = parsed["is_security"]
                 else:
                     # multipart/alternative, text/html
                     # but we assume that content is available in text/plain so we ignore these
@@ -160,9 +166,8 @@
                     #    % (content_type, filename, subject_line)
                     continue
 
-            cursor.execute("SELECT last_update from buginfo where bug_id = ?", (matched_subject["bug_id"], ))
-            last_updated = cursor.fetchone()
->>>>>>> 7e8226d9
+            cursor.execute("SELECT last_update,status from buginfo where bug_id = ?", (matched_subject["bug_id"], ))
+            (last_updated,status) = cursor.fetchone() or (None,None)
 
             # we have an existing bug
             if last_updated or status == None:
@@ -195,46 +200,7 @@
                     add_bug_args.append("N")
                 add_bug_args.append(date_received)
 
-<<<<<<< HEAD
-                cursor.execute("INSERT INTO buginfo VALUES (?,?,?,?,?,?,?,?,?)", add_bug_args)
-
-            for part in message.walk():
-                content_type = part.get_content_type()
-                if content_type == "text/plain":
-                    try:
-                        body = part.get_payload(decode=True)
-                        charset = part.get_charset()
-                        #if charset:
-                        body = body.decode("utf-8")
-                    except UnicodeDecodeError as e:
-                        print "Got bad encoded content, treating as text (%s: %s)" \
-                            % (filename, subject_line)
-                        body = part.get_payload()
-
-                    parsed = parse_body(body)
-
-                    if parsed is None:
-                        # print "Not a bugzilla comment; not handling (%s: %s)" \
-                        #    % (filename, subject_line)
-                        pass
-                    else:
-                        digest_source = parsed["body"]
-                        # Do not use actual comment body if we've got a comment id
-                        if parsed["comment_id"] != 0:
-                            digest_source = "___special_bug_%s_comment_%s" % ( matched_subject["bug_id"], parsed["comment_id"] )
-                        add_comment_args = (matched_subject["bug_id"], parsed["comment_id"],
-                                            message["X-Bugzilla-Who"], parsed["body"],
-                                            date_received, hashlib.md5(digest_source.encode('utf-8')).hexdigest())
-                        cursor.execute("INSERT OR IGNORE INTO comments VALUES (?,?,?,?,?,?)", add_comment_args)
-                else:
-                    # multipart/alternative, text/html
-                    # but we assume that content is available in text/plain so we ignore these
-                    #print "Got a message part of content type %s; not handling (%s: %s)" \
-                    #    % (content_type, filename, subject_line)
-                    continue
-=======
                 cursor.execute("INSERT INTO buginfo VALUES (?,?,?,?,?,?,?,?,?,?)", add_bug_args)
->>>>>>> 7e8226d9
 
         if counter % 100 == 0:
             conn.commit()
