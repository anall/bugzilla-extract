#!/usr/bin/env python
import sys
import mailbox
import os
import sqlite3
import re
import datetime
import hashlib


url_regex = re.compile(r"http")
whitespace_regex = re.compile(r"^\s*$")
bugzilla_change_table_regex = re.compile(r".* <.*> changed:$")
horizontal_line_regex = re.compile(r"-------------------")
comment_header_regex = re.compile(r"--- Comment #(\d+) from .+? ---$")
footer_regex = re.compile(r"^-- $")


def parse_body(body):
    lines = body.split('\n')

    STATE_BEGIN = 1
    STATE_BETWEEN_SECTIONS = 2
    STATE_BUGZILLA_CHANGE_TABLE_HEADER = 3
    STATE_BUGZILLA_CHANGE_TABLE_ROW = 4
    STATE_BUGZILLA_COMMENT = 5

    state = STATE_BEGIN
    output = []
    comment_id = 0
    for line in lines:
        output.append(line)

        # we ignore everything before a line that starts with the bugzilla bug URL
        if state == STATE_BEGIN:
            if url_regex.match(line):
                state = STATE_BETWEEN_SECTIONS
                continue

        if state == STATE_BETWEEN_SECTIONS:
            if whitespace_regex.match(line):
                # ignore
                continue
            elif bugzilla_change_table_regex.match(line):
                state = STATE_BUGZILLA_CHANGE_TABLE_HEADER
                continue
            else:
                match = comment_header_regex.match(line)
                if match:
                    state = STATE_BUGZILLA_COMMENT
                    comment_id = match.group(1)

        if state == STATE_BUGZILLA_CHANGE_TABLE_HEADER:
            if horizontal_line_regex.match(line):
                state = STATE_BUGZILLA_CHANGE_TABLE_ROW
            continue

        if state == STATE_BUGZILLA_CHANGE_TABLE_ROW:
            if whitespace_regex.match(line):
                state = STATE_BETWEEN_SECTIONS
                continue
            else:
                # if we want to detect anything further about bug state, we can do this here
                # note: it looks like old emails have the changed table
                # emails from 2012 onward have an additional set of information
                pass

        if state == STATE_BUGZILLA_COMMENT:
            pass

        if footer_regex.match(line):
            break

    return {"body": "\n".join(output), "comment_id": comment_id}


def read_file(filename, conn):
    interesting_messages = {
        "newchanged": True,
        "changed": True,
        "new": True,
        "request": True,    # patch/attachment flags

        "admin": False,
        "whine": False,
        None: False      # delivery status failures; not notifications
    }

    cursor = conn.cursor()
    subject_regex = re.compile(r"\[Bug (?P<bug_id>\d+)\] (?:New: )?(?P<subject>.+)$")
    # strip off the timezone, because python datetime doesn't support tz
    date_regex = re.compile(r" [+-]\d{4}$")

    mbox = mailbox.mbox(filename)
    sys.stderr.write("Processing %s\n" % filename)
    for (counter, message) in enumerate(mbox):

        message_type = message["X-Bugzilla-Type"]
        if interesting_messages[message_type]:
            subject_line = message["subject"].replace("\r\n", "").replace("\n", "")
            match = subject_regex.search(subject_line)

            if not match:
                print "Missed a match of the subject regex: %s" % subject_line
                continue
            matched_subject = match.groupdict()
            interesting_attributes = "Product Component Severity Priority Status Assigned-To".split()

            date_cleaned_text = date_regex.sub("", message["Date"])
            date_received = datetime.datetime.strptime(date_cleaned_text, "%a, %d %b %Y %H:%M:%S")

            cursor.execute("SELECT last_update from buginfo where bug_id = ?", (matched_subject["bug_id"], ))
            last_updated = cursor.fetchone()

            # we have an existing bug
            if last_updated:
                # bug that needs updating
                if last_updated[0] < date_received.isoformat(" "):
                    update_bug_args = [matched_subject["subject"]]
                    update_bug_args.extend([(message["X-Bugzilla-" + x]) for x in interesting_attributes])
                    update_bug_args.append(date_received)
                    update_bug_args.append(matched_subject["bug_id"])

                    cursor.execute("UPDATE buginfo SET subject=?, product=?, component=?, severity=?," +
                                   " priority=?, status=?, assigned=?, last_update=?" +
                                   " WHERE bug_id = ?", update_bug_args)
                # bug that exists, but we have newer information (possibly merged from two data sources): ignore
                else:
                    pass
            else:
                add_bug_args = [
                    matched_subject["bug_id"],
                    matched_subject["subject"],
                ]
                add_bug_args.extend([(message["X-Bugzilla-" + x]) for x in interesting_attributes])
                add_bug_args.append(date_received)

                cursor.execute("INSERT INTO buginfo VALUES (?,?,?,?,?,?,?,?,?)", add_bug_args)

            for part in message.walk():
                content_type = part.get_content_type()
                if content_type == "text/plain":
                    parsed = parse_body(part.get_payload())
                    if parsed is None:
<<<<<<< HEAD
                        #print "Not a bugzilla comment; not handling (%s: %s)" \
=======
                        # print "Not a bugzilla comment; not handling (%s: %s)" \
>>>>>>> 084c741c
                        #    % (filename, subject_line)
                        pass
                    else:
                        add_comment_args = (matched_subject["bug_id"], parsed["comment_id"],
                                            message["X-Bugzilla-Who"], parsed["body"],
                                            date_received, hashlib.md5(parsed["body"]).hexdigest())
                        cursor.execute("INSERT OR IGNORE INTO comments VALUES (?,?,?,?,?,?)", add_comment_args)
                else:
                    # multipart/alternative, text/html
                    # but we assume that content is available in text/plain so we ignore these
                    #print "Got a message part of content type %s; not handling (%s: %s)" \
                    #    % (content_type, filename, subject_line)
                    continue

        if counter % 100 == 0:
            conn.commit()
            sys.stderr.write(" ...%d\r" % counter)

    conn.commit()
    sys.stderr.write(" ...%d\n" % counter)

def get_connection():
    return sqlite3.connect("data.db")

if __name__ == "__main__":
    def print_usage():
        print "Usage: python extract.py mbox|directory"

    def print_db_setup():
        print "Create an sqlite database first:"
        print "sqlite3 data.db < ../create.sql"

    if len(sys.argv) != 2:
        print_usage()
        sys.exit(1)

    user_input = sys.argv[1]

    try:
        if os.path.isdir(user_input):
            connection = get_connection()
            for filename in os.listdir(user_input):
                read_file(user_input + "/" + filename, connection)
        elif os.path.isfile(user_input):
            read_file(user_input, get_connection())
    except sqlite3.OperationalError, e:
        print e
        print_db_setup()
        sys.exit(1)<|MERGE_RESOLUTION|>--- conflicted
+++ resolved
@@ -142,11 +142,7 @@
                 if content_type == "text/plain":
                     parsed = parse_body(part.get_payload())
                     if parsed is None:
-<<<<<<< HEAD
-                        #print "Not a bugzilla comment; not handling (%s: %s)" \
-=======
                         # print "Not a bugzilla comment; not handling (%s: %s)" \
->>>>>>> 084c741c
                         #    % (filename, subject_line)
                         pass
                     else:
